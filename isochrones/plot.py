import itertools
import logging
import typing
from datetime import datetime, timedelta, timezone, tzinfo

from cartopy.crs import Geodetic, Orthographic
from cartopy.feature import ShapelyFeature
from cartopy.feature.nightshade import Nightshade
from cartopy.mpl.feature_artist import FeatureArtist
from matplotlib import pyplot as plt
from matplotlib.animation import FuncAnimation
from matplotlib.patches import PathPatch
from matplotlib.path import Path
from matplotlib.ticker import MultipleLocator
from matplotlib.transforms import Affine2D

from .astro import (
    KAABA_COORD, KAABA_TIMEZONE, interpolate_time, inverse_geodesic, inverse_geodesic_hack, SolarPosition,
)
from .prayers import PRAYERS

if typing.TYPE_CHECKING:
    from cartopy.mpl.geoaxes import GeoAxes
    from matplotlib.collections import PathCollection
    from matplotlib.typing import ColourType
    from pyproj import CRS
<<<<<<< HEAD
    from .types import CoordDeg, CoordGeoDeg, Degree, DegArray, GeoDeg, Metre
=======
    from .types import Coord, CoordGeoDeg, Degree, DegArray, Metre
>>>>>>> 2845c485


GEODESIC_COLOUR = 'green'
FEATURE_COLOUR = 'white'
ANNOTATE_COLOUR = 'white'
HEADING_COLOUR = 'red'
<<<<<<< HEAD
DATETIME_FMT = '%Y-%m-%d %H:%M:%S %z'
=======
NIGHT_ALPHA = 0.33
>>>>>>> 2845c485

logger = logging.getLogger(__name__)


def hires_arc(
    centre: 'CoordDeg',
    radius: float,
    theta1: 'Degree',
    theta2: 'Degree',
    n: int | None = None,
    colour: 'ColourType | None' = None,
    transform: 'CRS | None' = None,
    zorder: int | None = None,
) -> PathPatch:
    """
    matplotlib's Arc patch looks pretty bad; it has a low and non-configurable resolution. This does
    basically the same thing but with controllable resolution.

    :param centre: x, y pair, centre of circle
    :param radius: from centre
    :param theta1: start angle, degrees counterclockwise from east
    :param theta2: end anglee, degrees counterclockwise from east
    :param n: number of vertices
    :param colour: passed to the patch
    :param transform: passed to the patch
    :param zorder: passed to the patch
    """
    if n is None:
        n = abs(int(round(0.5*(theta2 - theta1))))

    scale = (
        Affine2D()
        .scale(radius)
        .translate(tx=centre[0], ty=centre[1])
    )
    path = Path.arc(
        theta1=theta1, theta2=theta2, n=n,
    ).transformed(scale)
    return PathPatch(
        path=path, edgecolor=colour, facecolor='none', zorder=zorder, transform=transform,
    )


class HemisphereData(typing.NamedTuple):
    """
    One hemisphere's worth of invariant data for graphing. Most graphical elements assume the use of
    a spherical and not ellipsoid CRS because the orthographic projection only accepts spherical.
    Printed figures like the inverse geodesic still use the more accurate elliptical WGS-84.
    """

<<<<<<< HEAD
    name: str            # Hemisphere name, English or romanized Arabic
    coord: 'CoordGeoDeg'       # "here" lon, lat in degrees; hemisphere centred on this
    endpoint: 'CoordGeoDeg'    # "there" lon, lat in degrees; geodesic heads there
    home: 'CoordGeoDeg'        # "home" lon, lat in degrees; ecliptic parallel here
    crs: Orthographic    # Projective coordinate system for graphing
    sphere: Geodetic     # Spherical globe coordinate system
    ellipsoid: Geodetic  # Ellipsoid globe coordinate system
=======
    name: str                # Hemisphere name, English or romanized Arabic
    coord: 'CoordGeoDeg'     # "here" lon, lat in degrees; hemisphere centred on this
    endpoint: 'CoordGeoDeg'  # "there" lon, lat in degrees; geodesic heads there
    home: 'CoordGeoDeg'      # "home" lon, lat in degrees; ecliptic parallel here
    crs: Orthographic        # Projective coordinate system for graphing
    sphere: Geodetic         # Spherical globe coordinate system
    ellipsoid: Geodetic      # Ellipsoid globe coordinate system
>>>>>>> 2845c485

    # Geodesic from coord to endpoint (forward), and reverse (back).
    # All azimuths are in degrees counterclockwise from east. Sphericals are used for plotting;
    # ellipsoidals are used for text.
<<<<<<< HEAD
    geodesic_azm_ell_fwd: 'GeoDeg'  # Ellipsoid forward
    geodesic_azm_ell_bck: 'GeoDeg'  # Ellipsoid backward
    geodesic_azm_sph_fwd: 'GeoDeg'  # Spherical forward
    geodesic_azm_sph_bck: 'GeoDeg'  # Spherical backward
=======
    geodesic_azm_ell_fwd: 'Degree'  # Ellipsoid forward
    geodesic_azm_ell_bck: 'Degree'  # Ellipsoid backward
    geodesic_azm_sph_fwd: 'Degree'  # Spherical forward
    geodesic_azm_sph_bck: 'Degree'  # Spherical backward
>>>>>>> 2845c485
    geodesic_distance: 'Metre'  # from coord to endpoint, m

    timezone: tzinfo | None  # None means local timezone. Used for date display.
    is_home: bool            # Is this the home hemisphere?
    include_heading: bool    # Do we include the geodesic heading on this plot?

    @classmethod
    def make(
        cls,
        name: str,
        coord: 'CoordGeoDeg', endpoint: 'CoordGeoDeg',
        local_timezone: tzinfo | None,
        ellipsoid: Geodetic, sphere: Geodetic | None = None,
<<<<<<< HEAD
        geodesic_azm_ell_fwd: typing.Optional['GeoDeg'] = None,
        geodesic_azm_sph_fwd: typing.Optional['GeoDeg'] = None,
        geodesic_azm_ell_bck: typing.Optional['GeoDeg'] = None,
        geodesic_azm_sph_bck: typing.Optional['GeoDeg'] = None,
        geodesic_distance: typing.Optional['Metre'] = None,
=======
        geodesic_azm_ell_fwd: 'Degree | None' = None, geodesic_azm_sph_fwd: 'Degree | None' = None,
        geodesic_azm_ell_bck: 'Degree | None' = None, geodesic_azm_sph_bck: 'Degree | None' = None,
        geodesic_distance: 'Metre | None' = None,
>>>>>>> 2845c485
        is_home: bool = False, include_heading: bool = False,
    ) -> 'HemisphereData':
        """
        :param sphere: if None, then a spherical geodetic will be made.
        :return: A new HemisphereData, invariant; no artist objects.
        """
        crs = Orthographic(
            central_longitude=coord[0],
            central_latitude=coord[1], globe=sphere and sphere.globe,
        )
        sphere = sphere or Geodetic(globe=crs.globe)

        if (
            geodesic_distance is None
            or geodesic_azm_ell_fwd is None or geodesic_azm_sph_fwd is None
            or geodesic_azm_ell_bck is None or geodesic_azm_sph_bck is None
        ):
            # More accurate ellipsoid quantities, for text
            geodesic_azm_ell_fwd, geodesic_azm_ell_bck, geodesic_distance = inverse_geodesic(
                geodetic=ellipsoid, coord=coord, endpoint=endpoint,
            )
            # Less accurate spherical quantities, for display on the orthographic
            # geodesic_azm_sph_fwd, geodesic_azm_sph_bck, _ = inverse_geodesic(
            #     geodetic=sphere, coord=coord, endpoint=endpoint,
            # )
            geodesic_azm_sph_fwd, geodesic_azm_sph_bck = inverse_geodesic_hack(
                sphere=sphere, coord=coord, endpoint=endpoint,
            )

        return cls(
            name=name, coord=coord, endpoint=endpoint, crs=crs, timezone=local_timezone,
            sphere=sphere, ellipsoid=ellipsoid,
            geodesic_azm_ell_fwd=geodesic_azm_ell_fwd, geodesic_azm_ell_bck=geodesic_azm_ell_bck,
            geodesic_azm_sph_fwd=geodesic_azm_sph_fwd, geodesic_azm_sph_bck=geodesic_azm_sph_bck,
            geodesic_distance=geodesic_distance,
            home=coord if is_home else endpoint,
            is_home=is_home, include_heading=include_heading,
        )


class FrameData(typing.NamedTuple):
    utcnow: datetime    # Time used to compute isochrones
    local_now: datetime
    sun: SolarPosition  # Solar coordinates used to compute isochrones
    dusk: Nightshade    # Outer, lighter shading at sunrise/sunset; no refractive correction
    night: Nightshade   # Inner, darker shading at dawn/dusk; high refractive correction
<<<<<<< HEAD
    prayer_isochrones: tuple['DegArray', ...]
    prayer_times: tuple[  # time-longitude pairs
        tuple[datetime, 'GeoDeg'], ...
    ]
=======
    prayer_isochrones: 'tuple[DegArray, ...]'
>>>>>>> 2845c485

    @classmethod
    def make(
        cls, utcnow: datetime, home_data: HemisphereData,
    ) -> 'FrameData':
        local_now = utcnow.astimezone(home_data.timezone)
        sun = SolarPosition.from_time(utcnow)
        sun.test()

        # this angle should be made to match the angles in the prayer database
        night_angle = 15

        isochrones = tuple(
            prayer.isochrone(globe_crs=home_data.sphere, sun=sun)
            for prayer in PRAYERS
        )

        return cls(
<<<<<<< HEAD
            utcnow=utcnow, local_now=local_now, sun=sun,
            dusk=Nightshade(date=utcnow, delta=2, refraction=0, alpha=0.33),
            night=Nightshade(date=utcnow, delta=2, refraction=-night_angle, alpha=0.33),
            prayer_isochrones=isochrones,
            prayer_times=tuple(
                interpolate_time(
                    isochrone=isochrone, home=home_data.home,
                    local_now=local_now,
                )
                for isochrone in isochrones
=======
            utcnow=utcnow,
            sun=sun,
            dusk=Nightshade(date=utcnow, delta=2, refraction=0),
            night=Nightshade(date=utcnow, delta=2, refraction=-night_angle),
            prayer_isochrones=tuple(
                prayer.isochrone(globe_crs=sphere, sun=sun)
                for prayer in PRAYERS
>>>>>>> 2845c485
            ),
        )


class HemispherePlots(typing.NamedTuple):
    data: HemisphereData  # Hemisphere invariants

    # Axes and artists that never get reassigned between frames, only updated.
    ax: 'GeoAxes'                 # Plot on this
    dusk_art: FeatureArtist       # Dusk (outer, lighter) shading
    night_art: FeatureArtist      # Night (inner, darker) shading
    geodesic_art: plt.Line2D      # Geodesic "qibla" line, straight due to orthographic projn
    origin_art: 'PathCollection'  # Cross at "here"
    origin_time_art: plt.Text     # Time text at "here"
    prayer_art: tuple[plt.Line2D, ...]  # All prayer isochrones
    prayer_time_art: tuple[plt.Text, ...]
    north_arc_art: PathPatch | None  # Arc from north to geodesic
    heading_art: plt.Text | None  # Heading text, if we have it

    @classmethod
    def make(
        cls,
        data: HemisphereData,
        figure: plt.Figure,
        index: int,
        n_axes: int = 2,
    ) -> 'HemispherePlots':
        """
        :param data: hemisphere invariant geodata
        :param figure: to which the new axes will be added
        :param index: of the axes within the figure.
        :param n_axes: in the figure. Typically two, for two hemispheres.
        :return: A HemispherePlots ready for either plotting or animation.
        """
        logger.info('Setting up artists (%s)...', data.name)

        nrows = 1
        ncols = n_axes
        ax = figure.add_subplot(nrows, ncols, index, projection=data.crs)

        # This dominates the load time
        cls.plot_invariants(data, ax)

        (
            dusk_art, night_art, geodesic_art, origin_art, origin_time_art,
        ) = cls.setup_common(ax=ax, data=data)

        prayer_art = cls.setup_prayer_isochrones(ax=ax, data=data)

        prayer_time_art = cls.setup_prayer_times(ax=ax, data=data)

        north_arc_art, heading_art = (
            cls.setup_heading(ax=ax, data=data)
            if data.include_heading else (None, None)
        )

        return cls(
            data=data, ax=ax,
            dusk_art=dusk_art, night_art=night_art, geodesic_art=geodesic_art,
            origin_art=origin_art, origin_time_art=origin_time_art,
            prayer_art=prayer_art, prayer_time_art=prayer_time_art,
            north_arc_art=north_arc_art, heading_art=heading_art,
        )

    def update(self, data: FrameData) -> tuple[plt.Artist, ...]:
        """
        Update all artists as necessary, for either a static plot or one frame of an animation.
        :return: All changed artists.
        """
        changed = (
            self.update_common(data)
            + self.update_prayer_isochrones(data)
            + self.update_prayer_times(data)
        )
        if self.data.include_heading:
            changed += self.update_heading()

        return changed

    @classmethod
    def plot_invariants(cls, data: HemisphereData, ax: 'GeoAxes') -> None:
        """
        All plot operations that never change frame-to-frame.
        """
        ax.set_title(f'{data.name} hemisphere')
        ax.background_img(name='blue-marble-next-generation', resolution='high')
        ax.gridlines(
            xlocs=MultipleLocator(base=45),
            ylocs=MultipleLocator(base=30), color='white', alpha=0.4,
        )
        ax.gridlines(
            xlocs=data.home[:1],
            ylocs=data.home[1:], color='white', alpha=0.8,
        )

    @classmethod
    def setup_common(
        cls, ax: 'GeoAxes', data: HemisphereData,
    ) -> tuple[
        FeatureArtist, FeatureArtist, plt.Line2D, 'PathCollection', plt.Text,
    ]:
        """
        Plot the common elements: the surface bitmap, night shading, the geodetic between the prayer
        location and the Kaaba, and the time at the centre.
        """

        # As of Cartopy 0.23.0, the alpha and color parameters must be set here rather than during update.
        null_feature = ShapelyFeature(geometries=[], crs=data.crs, alpha=NIGHT_ALPHA, color='black')
        dusk_art: FeatureArtist = ax.add_feature(feature=null_feature, zorder=5)
        night_art: FeatureArtist = ax.add_feature(feature=null_feature, zorder=5)

        geodesic_art: plt.Line2D
        geodesic_art, = ax.plot(
            [data.coord[0], data.endpoint[0]],
            [data.coord[1], data.endpoint[1]],
            transform=data.sphere, zorder=10, label='Qibla',
            c=GEODESIC_COLOUR,
        )

        origin_art: plt.PathCollection = ax.scatter(
            [data.coord[0]], [data.coord[1]],
            transform=data.sphere, zorder=11, marker='+',
            c=FEATURE_COLOUR,
        )

        origin_time_art: plt.Text = ax.text(
            x=data.coord[0], y=data.coord[1], rotation=-60, s='',
            transform=data.sphere, zorder=12, ha='left', va='top',
            c=ANNOTATE_COLOUR,
        )

        return dusk_art, night_art, geodesic_art, origin_art, origin_time_art

    def update_common(self, data: FrameData) -> tuple[plt.Artist, ...]:
        self.dusk_art._feature = data.dusk
        self.night_art._feature = data.night

        self.origin_time_art.set_text(
            data.local_now.strftime(DATETIME_FMT)
        )

        # This includes artists that haven't actually updated, but should be redrawn on top of the
        # nightshades
        return (
            self.dusk_art, self.night_art, self.geodesic_art, self.origin_art, self.origin_time_art,
        )

    @classmethod
    def setup_prayer_isochrones(
        cls, ax: 'GeoAxes', data: HemisphereData,
    ) -> tuple[plt.Line2D, ...]:
        """
        Plot all of the prayer isochrone curves. Isochrones are not strictly meridians, don't always
        intersect, and are always partially occluded by the globe. They move over time.
        """
        artists = tuple(itertools.chain.from_iterable(
            ax.plot(
                [], transform=data.sphere, zorder=10,
                label=prayer.name, c=prayer.colour,
            )
            for prayer in PRAYERS
        ))
        return artists

    def update_prayer_isochrones(self, data: FrameData) -> tuple[plt.Artist, ...]:
        for xy, artist in zip(data.prayer_isochrones, self.prayer_art):
            artist.set_data(*xy)
        return self.prayer_art

    @classmethod
    def setup_prayer_times(
        cls, ax: 'GeoAxes', data: HemisphereData,
    ) -> tuple[plt.Text, ...]:
        return tuple(
            ax.text(
                x=0, y=data.home[1],
                s='', c=ANNOTATE_COLOUR,
                rotation=-60, ha='right', va='top',
                transform=data.sphere, zorder=12,
            )
            for _ in PRAYERS
        )

    def update_prayer_times(self, data: FrameData) -> tuple[plt.Artist, ...]:
        art: plt.Text
        time: datetime
        for art, (time, longitude) in zip(self.prayer_time_art, data.prayer_times):
            art.set_text(time.strftime(DATETIME_FMT))
            art.set_x(longitude)

        return self.prayer_time_art

    @classmethod
    def setup_heading(
        cls, ax: 'GeoAxes', data: HemisphereData,
    ) -> tuple[
        PathPatch, plt.Text,
    ]:
        """
        Plot a heading arc from north to the geodesic, and the departing
        heading in degrees. All frame-invariant.
        """

        north = 90
        north_arc_art = hires_arc(
            centre=data.coord, radius=10,
            transform=data.sphere, zorder=10,
            theta1=data.geodesic_azm_sph_fwd,
            theta2=north,
            colour=HEADING_COLOUR,
        )
        ax.add_patch(north_arc_art)

        heading_art: plt.Text = ax.text(
            x=data.coord[0], y=data.coord[1] + 6, s=f'{data.geodesic_azm_ell_fwd:.1f}°',
            transform=data.sphere, zorder=12,
            color=ANNOTATE_COLOUR,
        )
        ax.text(
            x=0.92, y=0.82,
            s=f'Geodesic: {data.geodesic_distance*1e-3:,.0f} km',
            transform=ax.transAxes, zorder=12,
            color=ANNOTATE_COLOUR,  # it's always "night" in space
        )
        return north_arc_art, heading_art

    def update_heading(self) -> tuple[plt.Artist, ...]:
        # None of these have updated, but they need to be redrawn on top of the nightshades
        return tuple(
            artist
            for artist in (self.north_arc_art, self.heading_art)
            if artist is not None
        )

    def plot_legend(self) -> None:
        """
        Plot a legend of the geodesic and prayer names. Assume none of these change colour between
        day and night.
        """
        self.ax.legend(
            loc=(1, 0.1), bbox_transform=self.ax.transAxes,
        )


def setup_spherical(home_coord: 'CoordGeoDeg') -> tuple[
    plt.Figure,
    HemispherePlots,
    HemispherePlots,
]:
    """
    Plot two hemispheres in the spherical coordinate system, the left centred on 'home' (the prayer
    location) and the right centred on the Kaaba. These are expected to partially overlap.
    :param home_coord: Home lon, lat in degrees
    :return: the plot figure and both plot data objects
    """
    plt.style.use('dark_background')
    fig: plt.Figure = plt.figure()

    ellipsoid = Geodetic()
    home_data = HemisphereData.make(
        name='Home', coord=home_coord, endpoint=KAABA_COORD, local_timezone=None,
        ellipsoid=ellipsoid, include_heading=True, is_home=True,
    )
    kaaba_data = HemisphereData.make(
        name='Kaaba', coord=KAABA_COORD, endpoint=home_coord, local_timezone=KAABA_TIMEZONE,
        ellipsoid=ellipsoid, sphere=home_data.sphere,
        geodesic_azm_ell_fwd=home_data.geodesic_azm_ell_bck,
        geodesic_azm_ell_bck=home_data.geodesic_azm_ell_fwd,
        geodesic_azm_sph_fwd=home_data.geodesic_azm_sph_bck,
        geodesic_azm_sph_bck=home_data.geodesic_azm_sph_fwd,
        geodesic_distance=home_data.geodesic_distance,
    )

    home_plot = HemispherePlots.make(figure=fig, index=1, data=home_data)
    kaaba_plot = HemispherePlots.make(figure=fig, index=2, data=kaaba_data)
    home_plot.plot_legend()

    return fig, home_plot, kaaba_plot


def update_spherical(
    home_plot: HemispherePlots,
    kaaba_plot: HemispherePlots,
    utcnow: datetime,
) -> tuple[plt.Artist, ...]:
    """
    Update the figure for one frame
    :param utcnow: Universal, tz-aware 'now' timestamp
    """
    data = FrameData.make(
        utcnow=utcnow, home_data=home_plot.data,
    )
    return home_plot.update(data) + kaaba_plot.update(data)


def plot_spherical(
    home_coord: 'CoordGeoDeg',
    utcnow: datetime | None = None,
) -> plt.Figure:
    """
    Set up the figure and update it once, for a static plot
    :param home_coord: Home lon, lat in degrees
    :param utcnow: Universal, tz-aware 'now' timestamp
    """
    if utcnow is None:
        utcnow = datetime.now().astimezone(timezone.utc)
    fig, home_plot, kaaba_plot = setup_spherical(home_coord)
    update_spherical(home_plot=home_plot, kaaba_plot=kaaba_plot, utcnow=utcnow)
    return fig


def animate_spherical(
    home_coord: 'CoordGeoDeg',
    start_utc: datetime | None = None,
    time_factor: float = 1,
) -> tuple[plt.Figure, FuncAnimation]:
    fig, home_plot, kaaba_plot = setup_spherical(home_coord)

    if start_utc is None:
        start_utc = datetime.now().astimezone(timezone.utc)
        track_system = time_factor == 1
    else:
        track_system = False

    def update(frame: int) -> tuple[plt.Artist, ...]:
        if track_system:
            # Don't trust that frame * interval == elapsed... because it isn't
            virtual_time = datetime.now().astimezone(timezone.utc)
        else:
            virtual_time = start_utc + timedelta(
                seconds=time_factor*frame,
            )
        return update_spherical(
            home_plot=home_plot, kaaba_plot=kaaba_plot,
            utcnow=virtual_time,
        )

    anim = FuncAnimation(
        fig=fig, func=update, repeat=False, blit=True, cache_frame_data=False,
        interval=750,
    )

    return fig, anim<|MERGE_RESOLUTION|>--- conflicted
+++ resolved
@@ -24,28 +24,21 @@
     from matplotlib.collections import PathCollection
     from matplotlib.typing import ColourType
     from pyproj import CRS
-<<<<<<< HEAD
     from .types import CoordDeg, CoordGeoDeg, Degree, DegArray, GeoDeg, Metre
-=======
-    from .types import Coord, CoordGeoDeg, Degree, DegArray, Metre
->>>>>>> 2845c485
 
 
 GEODESIC_COLOUR = 'green'
 FEATURE_COLOUR = 'white'
 ANNOTATE_COLOUR = 'white'
 HEADING_COLOUR = 'red'
-<<<<<<< HEAD
+NIGHT_ALPHA = 0.33
 DATETIME_FMT = '%Y-%m-%d %H:%M:%S %z'
-=======
-NIGHT_ALPHA = 0.33
->>>>>>> 2845c485
 
 logger = logging.getLogger(__name__)
 
 
 def hires_arc(
-    centre: 'CoordDeg',
+    centre: 'Coord',
     radius: float,
     theta1: 'Degree',
     theta2: 'Degree',
@@ -90,15 +83,6 @@
     Printed figures like the inverse geodesic still use the more accurate elliptical WGS-84.
     """
 
-<<<<<<< HEAD
-    name: str            # Hemisphere name, English or romanized Arabic
-    coord: 'CoordGeoDeg'       # "here" lon, lat in degrees; hemisphere centred on this
-    endpoint: 'CoordGeoDeg'    # "there" lon, lat in degrees; geodesic heads there
-    home: 'CoordGeoDeg'        # "home" lon, lat in degrees; ecliptic parallel here
-    crs: Orthographic    # Projective coordinate system for graphing
-    sphere: Geodetic     # Spherical globe coordinate system
-    ellipsoid: Geodetic  # Ellipsoid globe coordinate system
-=======
     name: str                # Hemisphere name, English or romanized Arabic
     coord: 'CoordGeoDeg'     # "here" lon, lat in degrees; hemisphere centred on this
     endpoint: 'CoordGeoDeg'  # "there" lon, lat in degrees; geodesic heads there
@@ -106,22 +90,14 @@
     crs: Orthographic        # Projective coordinate system for graphing
     sphere: Geodetic         # Spherical globe coordinate system
     ellipsoid: Geodetic      # Ellipsoid globe coordinate system
->>>>>>> 2845c485
 
     # Geodesic from coord to endpoint (forward), and reverse (back).
     # All azimuths are in degrees counterclockwise from east. Sphericals are used for plotting;
     # ellipsoidals are used for text.
-<<<<<<< HEAD
-    geodesic_azm_ell_fwd: 'GeoDeg'  # Ellipsoid forward
-    geodesic_azm_ell_bck: 'GeoDeg'  # Ellipsoid backward
-    geodesic_azm_sph_fwd: 'GeoDeg'  # Spherical forward
-    geodesic_azm_sph_bck: 'GeoDeg'  # Spherical backward
-=======
     geodesic_azm_ell_fwd: 'Degree'  # Ellipsoid forward
     geodesic_azm_ell_bck: 'Degree'  # Ellipsoid backward
     geodesic_azm_sph_fwd: 'Degree'  # Spherical forward
     geodesic_azm_sph_bck: 'Degree'  # Spherical backward
->>>>>>> 2845c485
     geodesic_distance: 'Metre'  # from coord to endpoint, m
 
     timezone: tzinfo | None  # None means local timezone. Used for date display.
@@ -135,17 +111,9 @@
         coord: 'CoordGeoDeg', endpoint: 'CoordGeoDeg',
         local_timezone: tzinfo | None,
         ellipsoid: Geodetic, sphere: Geodetic | None = None,
-<<<<<<< HEAD
-        geodesic_azm_ell_fwd: typing.Optional['GeoDeg'] = None,
-        geodesic_azm_sph_fwd: typing.Optional['GeoDeg'] = None,
-        geodesic_azm_ell_bck: typing.Optional['GeoDeg'] = None,
-        geodesic_azm_sph_bck: typing.Optional['GeoDeg'] = None,
-        geodesic_distance: typing.Optional['Metre'] = None,
-=======
         geodesic_azm_ell_fwd: 'Degree | None' = None, geodesic_azm_sph_fwd: 'Degree | None' = None,
         geodesic_azm_ell_bck: 'Degree | None' = None, geodesic_azm_sph_bck: 'Degree | None' = None,
         geodesic_distance: 'Metre | None' = None,
->>>>>>> 2845c485
         is_home: bool = False, include_heading: bool = False,
     ) -> 'HemisphereData':
         """
@@ -192,14 +160,10 @@
     sun: SolarPosition  # Solar coordinates used to compute isochrones
     dusk: Nightshade    # Outer, lighter shading at sunrise/sunset; no refractive correction
     night: Nightshade   # Inner, darker shading at dawn/dusk; high refractive correction
-<<<<<<< HEAD
-    prayer_isochrones: tuple['DegArray', ...]
+    prayer_isochrones: 'tuple[DegArray, ...]'
     prayer_times: tuple[  # time-longitude pairs
         tuple[datetime, 'GeoDeg'], ...
     ]
-=======
-    prayer_isochrones: 'tuple[DegArray, ...]'
->>>>>>> 2845c485
 
     @classmethod
     def make(
@@ -218,7 +182,6 @@
         )
 
         return cls(
-<<<<<<< HEAD
             utcnow=utcnow, local_now=local_now, sun=sun,
             dusk=Nightshade(date=utcnow, delta=2, refraction=0, alpha=0.33),
             night=Nightshade(date=utcnow, delta=2, refraction=-night_angle, alpha=0.33),
@@ -229,15 +192,6 @@
                     local_now=local_now,
                 )
                 for isochrone in isochrones
-=======
-            utcnow=utcnow,
-            sun=sun,
-            dusk=Nightshade(date=utcnow, delta=2, refraction=0),
-            night=Nightshade(date=utcnow, delta=2, refraction=-night_angle),
-            prayer_isochrones=tuple(
-                prayer.isochrone(globe_crs=sphere, sun=sun)
-                for prayer in PRAYERS
->>>>>>> 2845c485
             ),
         )
 

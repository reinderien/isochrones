--- conflicted
+++ resolved
@@ -8,8 +8,10 @@
 EclDeg = Degree  # ecliptic
 Second = float
 
-<<<<<<< HEAD
+# Coordinates, unitless
 Coord = tuple[float, float]
+
+# Coordinates, degrees, unspecified whether ecliptic or geographic
 CoordDeg = tuple[Degree, Degree]
 CoordEclipticDeg = tuple[EclDeg, EclDeg]
 CoordGeoDeg = tuple[GeoDeg, GeoDeg]
@@ -19,20 +21,4 @@
 ]
 RadArray = np.ndarray[
     typing.Any, np.dtype[Radian],
-]
-=======
-# Coordinates, unitless
-Coord = tuple[float, float]
-
-# Coordinates, degrees, unspecified whether ecliptic or geographic
-CoordDeg = tuple[Degree, Degree]
-
-CoordEclDeg = tuple[EclDeg, EclDeg]
-CoordGeoDeg = tuple[GeoDeg, GeoDeg]
-
-_FloatArray = np.ndarray[
-    typing.Any, np.dtype[np.float64],
-]
-DegArray = _FloatArray
-RadArray = _FloatArray
->>>>>>> 2845c485
+]